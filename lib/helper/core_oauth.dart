import 'package:aad_oauth/helper/choose_oauth.dart'
    // ignore: uri_does_not_exist
    if (dart.library.io) 'package:aad_oauth/helper/mobile_oauth.dart'
    // ignore: uri_does_not_exist
    if (dart.library.html) 'package:aad_oauth/helper/web_oauth.dart';
import 'package:aad_oauth/model/config.dart';
import 'package:aad_oauth/model/failure.dart';
import 'package:aad_oauth/model/token.dart';
import 'package:dartz/dartz.dart';

class CoreOAuth {
  CoreOAuth();

  Future<Either<Failure, Token>> login(
          {bool refreshIfAvailable = false}) async =>
      throw UnsupportedFailure(
          errorType: ErrorType.unsupported, message: 'Unsupported login');

  Future<Either<Failure, Token>> refreshToken() async =>
      throw UnsupportedFailure(
          errorType: ErrorType.unsupported,
          message: 'Unsupported silentlyLogin');

  Future<void> logout({bool showPopup = true}) async =>
<<<<<<< HEAD
      throw UnsupportedFailure(
          errorType: ErrorType.unsupported, message: 'Unsupported logout');
=======
      throw UnsupportedFailure(ErrorType.unsupported, 'Unsupported logout');
>>>>>>> 7c04b3b0

  Future<bool> get hasCachedAccountInformation async => false;

  Future<String?> getAccessToken() async => throw UnsupportedFailure(
      errorType: ErrorType.unsupported, message: 'Unsupported getAccessToken');

  Future<String?> getIdToken() async => throw UnsupportedFailure(
      errorType: ErrorType.unsupported, message: 'Unsupported getAccessToken');

  factory CoreOAuth.fromConfig(Config config) =>
      config.isStub ? MockCoreOAuth() : getOAuthConfig(config);
}

/// Mock class for testing.
class MockCoreOAuth extends CoreOAuth {
  final String mockAccessToken = 'ACCESS_TOKEN';
  final String mockIdToken = 'ID_TOKEN';

  @override
  Future<Either<Failure, Token>> login(
          {bool refreshIfAvailable = false}) async =>
      Right(Token(accessToken: mockAccessToken));

  @override
  Future<void> logout({bool showPopup = true}) async {}

  @override
  Future<bool> get hasCachedAccountInformation async => true;

  @override
  Future<String?> getAccessToken() async => mockAccessToken;

  @override
  Future<String?> getIdToken() async => mockIdToken;
}<|MERGE_RESOLUTION|>--- conflicted
+++ resolved
@@ -22,12 +22,8 @@
           message: 'Unsupported silentlyLogin');
 
   Future<void> logout({bool showPopup = true}) async =>
-<<<<<<< HEAD
       throw UnsupportedFailure(
           errorType: ErrorType.unsupported, message: 'Unsupported logout');
-=======
-      throw UnsupportedFailure(ErrorType.unsupported, 'Unsupported logout');
->>>>>>> 7c04b3b0
 
   Future<bool> get hasCachedAccountInformation async => false;
 
