name: aad_oauth
description: A Flutter OAuth package for performing user authentication against
  Azure Active Directory OAuth2 v2.0 endpoint.
version: 1.0.0
homepage: https://github.com/Earlybyte/aad_oauth

environment:
  sdk: '>=3.0.0 <4.0.0' 

dependencies:
  flutter:
    sdk: flutter
  flutter_secure_storage: ^9.0.0
  webview_flutter: ^4.4.1 
  js: ^0.6.7 
  http: ^1.1.0 
<<<<<<< HEAD

=======
  lints: ^3.0.0
>>>>>>> 7c04b3b0
  shared_preferences: ^2.2.1
  dartz: ^0.10.1
  equatable: ^2.0.5

dev_dependencies:
  flutter_test:
    sdk: flutter

flutter:
  assets:
  - assets/msalv2.js<|MERGE_RESOLUTION|>--- conflicted
+++ resolved
@@ -14,11 +14,6 @@
   webview_flutter: ^4.4.1 
   js: ^0.6.7 
   http: ^1.1.0 
-<<<<<<< HEAD
-
-=======
-  lints: ^3.0.0
->>>>>>> 7c04b3b0
   shared_preferences: ^2.2.1
   dartz: ^0.10.1
   equatable: ^2.0.5
