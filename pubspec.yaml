--- conflicted
+++ resolved
@@ -10,15 +10,9 @@
 dependencies:
   flutter:
     sdk: flutter
-<<<<<<< HEAD
-  flutter_secure_storage: ^7.0.1
+  flutter_secure_storage: ^8.0.0
   webview_flutter: ^4.0.2
   js: ^0.6.5
-=======
-  flutter_secure_storage: ^8.0.0
-  webview_flutter: ^4.0.1
-  js: ^0.6.4
->>>>>>> f6ab579a
   http: ^0.13.5
   pedantic: ^1.11.1
   shared_preferences: ^2.0.17
